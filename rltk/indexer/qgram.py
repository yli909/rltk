import sys, os, json, time
from collections import defaultdict
from jsonpath_rw import parse

from ..tokenizer.digCrfTokenizer.crf_tokenizer import ngramTokenizer
from ..similarity.jaccard import jaccard_index_distance as jd
from ..file_iterator import FileIterator
<<<<<<< HEAD
from ..utils import extract
=======
from utils import extract
import logging 
from ..configuration import Configuration
>>>>>>> 10c66d58

"""
  Base Class to build Q gram indexer for a single database. This class has methods to
  a) processes records in batches 
  b) construct q grams
  c) write q gram indexer to disk
"""
class QgramRecordDeduplication(object):
  BATCH_SIZE = 20000
  THRESHOLD_SIZE = 1000

  """
	Initialiser to setup variables

	Args:
	**kwargs: Arbitrary keyword arguments

	Returns:
	  None
  """
  def __init__(self, **kwargs):
	self._check_args(kwargs)
	self._kwargs = kwargs
	self._q = self._kwargs['q1']
	self.output_file_path = self._kwargs['output_file_path']
	self.value_path = self._kwargs['value_path1']
	self._discarded_indexes = set()
	self._file_iter = self._kwargs['file_iter1']

	if 'threshold' in self._kwargs:
	  self._threshold = int(self._kwargs['threshold'])
	else:
	  self._threshold = QgramRecordDeduplication.THRESHOLD_SIZE
	if 'batch_size' in self._kwargs:
	  self._batch_size = int(self._kwargs['batch_size'])
	else:
	  self._batch_size = QgramRecordDeduplication.BATCH_SIZE

	self.erase_file_content(self.output_file_path)
	self.output_flag = False
	self.nt = ngramTokenizer()
	self._logger = logging.getLogger(Configuration.LOGGER_NAME)

  """
	This erases file contents if the file exists.

	Args:
	  file_path(string) : file path

	Returns:
	  None
  """
  def erase_file_content(self, file_path):
	if os.path.isfile(file_path) and os.stat(file_path).st_size > 0:
	  open(self.output_file_path, 'w').close()

  """
	Helper method to check if 
	a) necessary arguments are passed
	b) Argument values are of correct (value / type) 

	Args:
	  kwargs (dict): Dictionary of argument key value pairs

	Returns:
	  None
  """
  def _check_args(self, kwargs):
	error_flag = False
	if 'q1' not in kwargs:
	  error_flag = True
	  msg = 'Missing q argument- q'
	if 'output_file_path' not in kwargs:
	  error_flag = True
	  msg = 'Missing output file path argument - output_file_path'
	if 'value_path1' not in kwargs:
	  error_flag = True
	  msg = 'Missing blocking value path argument- value_path'
	if 'file_iter1' not in kwargs:
	  error_flag = True
	  msg = 'Missing file iterator argument - file_iter'

	if error_flag:
	  raise ValueError(msg)

  """
	Writes indexer back to disk
	1. Read from indexer disk file if it exists
	2. update indexer by adding current qgrams and write to temp file
	Finally write back to original file and delete temp file

	Args:
	  indexer (dict): Dictionary of qgrams and corresponding record ids

	Returns:
	  None
	  Has a side effect of writing to output file
  """
  def _write_indexer(self, indexer):
	self.output_file_path = self._kwargs['output_file_path']

	if self.output_flag:
	  filename, file_extension = os.path.splitext(self.output_file_path)
	  temp_file = os.path.join(self.output_file_path + '.temp')
	  temp_fptr = open(temp_file, 'w')
	  with open(self.output_file_path, 'r') as of:
		for line in of:
		  jline = json.loads(line)
		  for k in jline.keys():
			#merge qgram indexes if they already exist
			if k in indexer:
			  s = set(jline[k])
			  s |= set(indexer[k])
			  #check if length of qgram indexes threshold size
			  if len(s) > self._threshold:
				self._discarded_indexes.add(k)
			  if k not in self._discarded_indexes:
				json.dump({k: list(s)}, temp_fptr)
				temp_fptr.write('\n')

			  #we have already seen key k
			  del indexer[k]
			else:
			  json.dump(jline, temp_fptr)
			  temp_fptr.write('\n')

	  #Write remaining indexes to temp file
	  for k,v in indexer.items():
		if len(v) < self._threshold:
		  json.dump({k: v}, temp_fptr)
		  temp_fptr.write('\n')
		else:
		  self._discarded_indexes.add(k)
	  temp_fptr.close()

	  #write back temp file to output file line by line (less memory)
	  op_fptr = open(self.output_file_path, 'w')
	  with open(temp_file, 'r') as tf:
		for line in tf:
		  jline = json.loads(line)
		  json.dump(jline, op_fptr)
		  op_fptr.write('\n')
	  op_fptr.close()
	  #delete temp file
	  os.remove(temp_file)
	else:
	  #Writing to output file for first time
	  with open(self.output_file_path, 'w') as of:
		for k,v  in indexer.items():
		  if len(v) < self._threshold:
			json.dump({k: v}, of)
			of.write('\n')
		  else:
			self._discarded_indexes.add(k)
	  self.output_flag = True

  """
	Constructs qgrams for a given set of records

	Args:
	  records (list) : list of tuples of the form (record_id, record_value)

	Returns:
	  None
  """
  def _index_records(self, records):
	indexer = defaultdict(list)
	for record in records:
	  blocking_value = record[1]

	  for b_value in blocking_value:
		for ngram_size in self._q:
		  qgrams = self.nt.basic(b_value, ngram_size)
		  for gram in qgrams:
			indexer[gram].append(record[0])
	self._write_indexer(indexer)

  """
	Builds Q gram blocking indexer for single database. It processes records in batches of BATCH_SIZE.

	Args:
	  None

	Returns:
	  None
	  Has a side effect of building qgrams and writing indexer to disk.
  """
  def build_index(self):
	records = []
	run_count = 0
	run_iteration = 1
	parse_dict = {}
	for k in self.value_path:
	  parse_dict[k] = parse(k)
	s = time.time()
	for rid, json_data in self._file_iter:
	  extracted_data = extract(json_data, self.value_path, parse_dict)
	  #Reset run_count when we hit BATCH_SIZE
	  if run_count >= self._batch_size:
		self._index_records(records)
		msg = "Finished indexing {val} records. Time = {time}".format(val=run_count*run_iteration, time=(time.time() - s))
		self._logger.info('{0} {1}'.format("[qgram-blocking]", msg))

		run_iteration += 1
		records = []
		run_count = 0

	  records.append((rid, extracted_data.values()))
	  run_count += 1

	#Index the final remaining records
	self._index_records(records)

  """
	Builds inverted index from the index file

	Args:
	  None

	Returns:
	  dict: {record_id: [qgrams]}
  """
  def get_inverted_index(self):
	inverted_index = defaultdict(list)
	with open(self.output_file_path, 'r') as ip:
	  for line in ip:
		jline = json.loads(line)
		for k in jline.keys():
		  id_list = jline[k]
		  for id_v in id_list:
			inverted_index[id_v].append(k)

	return inverted_index

  """
	Builds index from index file

	Args:
	  None

	Returns:
	  dict: {qgram: [record_ids]}
  """
  def get_index(self):
	index = defaultdict(list)
	with open(self.output_file_path, 'r') as ip:
	  for line in ip:
		jline = json.loads(line)
		for k in jline.keys():
		  index[k].extend(jline[k])

	return index

"""
  Base Class to build Q gram indexer for a multiple databases.
"""
class QgramRecordLinkage(object):
  """
	Initializer to setup variables
  """
  def __init__(self, **kwargs):
	self._check_args(kwargs)
	self._kwargs = kwargs
	self._first_db_kwargs = {'q1': kwargs['q1'], 'value_path1': kwargs['value_path1'], 'file_iter1': kwargs['file_iter1']}
	self._second_db_kwargs = {'q1': kwargs['q2'], 'value_path1': kwargs['value_path2'], 'file_iter1': kwargs['file_iter2']}
	self.output_file_path = self._kwargs['output_file_path']
	filename, file_extension = os.path.splitext(self.output_file_path)

	first_db_output_path = os.path.join(filename + '_first_db.jsonl')
	self.erase_file_content(first_db_output_path)
	second_db_output_path = os.path.join(filename + '_second_db.jsonl')
	self.erase_file_content(second_db_output_path)
	self._first_db_kwargs['output_file_path'] = first_db_output_path
	self._second_db_kwargs['output_file_path'] = second_db_output_path
	self._logger = logging.getLogger(Configuration.LOGGER_NAME)


  """
	Helper method to check if 
	a) necessary arguments are passed
	b) Argument values are of correct (value / type) 

	Args:
	  kwargs (dict): Dictionary of argument key value pairs

	Returns:
	  None
  """
  def _check_args(self, kwargs):
	error_flag = False
	if 'q1' not in kwargs:
	  error_flag = True
	  msg = 'Missing q1 argument- q1'
	if 'q2' not in kwargs:
	  error_flag = True
	  msg = 'Missing q1 argument- q2'
	if 'output_file_path' not in kwargs:
	  error_flag = True
	  msg = 'Missing output file path argument - output_file_path'
	if 'value_path1' not in kwargs:
	  error_flag = True
	  msg = 'Missing blocking value path argument- value_path1'
	if 'value_path2' not in kwargs:
	  error_flag = True
	  msg = 'Missing blocking value path argument- value_path2'
	if 'file_iter1' not in kwargs:
	  error_flag = True
	  msg = 'Missing file iterator argument - file_iter1'
	if 'file_iter2' not in kwargs:
	  error_flag = True
	  msg = 'Missing file iterator argument - file_iter2'

	if error_flag:
	  raise ValueError(msg)

  def erase_file_content(self, file_path):
	if os.path.isfile(file_path) and os.stat(file_path).st_size > 0:
	  open(self.output_file_path, 'w').close()

  """
	Write results to output file
	Args:
	  opfile(string) : file path of output file
	  results(list) : list of json records
  """
  def _write_result(self, opfile, results):
	with open(self.output_file_path, 'a') as ofile:
	  for r in results:
		json.dump(r, ofile)
		ofile.write('\n')

  """
	Builds Qgram indexer for two databases. It first constructs indexes for individual databases and then combines them

	Args:
	  None

	Returns:
	  None
	  Has a side effect of writing indexer to output file
  """
  def build_index(self):
	self._logger.info('{0} {1}'.format("[qgram-blocking]", "started building index for first database..."))
	s = time.time()
	q1 = QgramRecordDeduplication(**self._first_db_kwargs)
	q1.build_index()
	e = time.time()
	msg = "Finished building indexes for first database. Time taken: {0} s".format(str(e - s))
	self._logger.info('{0} {1}'.format("[qgram-blocking]", msg))


	q2 = QgramRecordDeduplication(**self._second_db_kwargs)
	q2.build_index()

	t = time.time()
	msg = "Finished building indexes for second database. Time taken: {0} s".format(str(t - e))
	self._logger.info('{0} {1}'.format("[qgram-blocking]", msg))
	q1_inverted_index = q1.get_inverted_index()
	q2_index = q2.get_index()

	#If output file has some contents, rewrite it
	self.erase_file_content(self.output_file_path)

	results = []
	#This will append indexes to the output file
	for k,v in q1_inverted_index.items():
	  candidate_set = set()
	  for id_p in v:
		candidate_set |=  set(q2_index[id_p])

	  if len(candidate_set) > 0:
		results.append({k: list(candidate_set)})

	  if len(results) > QgramRecordDeduplication.BATCH_SIZE:
		self._write_result(self.output_file_path, results)
		results = []

	if len(results) > 0:
	  self._write_result(self.output_file_path, results)
	  results = []
	k = time.time()

	msg = "Finished building combined indexes. Time taken: {0} s".format(str(k - t))
	self._logger.info('{0} {1}'.format("[qgram-blocking]", msg))


	os.remove(self._first_db_kwargs['output_file_path'])
	os.remove(self._second_db_kwargs['output_file_path'])

"""
  Base interface to construct Qgram indexes for databases.

  Args:
	**kwargs: Arbitrary keyword arguments

  Returns:
	None
	Has side effect of writing Qgram indexes to file
"""
def qgram_indexing(**kwargs):
  if 'file_iter2' in kwargs:
	q = QgramRecordLinkage(**kwargs)
	q.build_index()
  else:
	q = QgramRecordDeduplication(**kwargs)
	q.build_index()



<|MERGE_RESOLUTION|>--- conflicted
+++ resolved
@@ -1,423 +1,419 @@
-import sys, os, json, time
+import os, json, time
+import logging
 from collections import defaultdict
 from jsonpath_rw import parse
 
 from ..tokenizer.digCrfTokenizer.crf_tokenizer import ngramTokenizer
-from ..similarity.jaccard import jaccard_index_distance as jd
-from ..file_iterator import FileIterator
-<<<<<<< HEAD
 from ..utils import extract
-=======
-from utils import extract
-import logging 
 from ..configuration import Configuration
->>>>>>> 10c66d58
-
-"""
-  Base Class to build Q gram indexer for a single database. This class has methods to
-  a) processes records in batches 
-  b) construct q grams
-  c) write q gram indexer to disk
-"""
+
+
 class QgramRecordDeduplication(object):
-  BATCH_SIZE = 20000
-  THRESHOLD_SIZE = 1000
-
-  """
-	Initialiser to setup variables
-
-	Args:
-	**kwargs: Arbitrary keyword arguments
-
-	Returns:
-	  None
-  """
-  def __init__(self, **kwargs):
-	self._check_args(kwargs)
-	self._kwargs = kwargs
-	self._q = self._kwargs['q1']
-	self.output_file_path = self._kwargs['output_file_path']
-	self.value_path = self._kwargs['value_path1']
-	self._discarded_indexes = set()
-	self._file_iter = self._kwargs['file_iter1']
-
-	if 'threshold' in self._kwargs:
-	  self._threshold = int(self._kwargs['threshold'])
-	else:
-	  self._threshold = QgramRecordDeduplication.THRESHOLD_SIZE
-	if 'batch_size' in self._kwargs:
-	  self._batch_size = int(self._kwargs['batch_size'])
-	else:
-	  self._batch_size = QgramRecordDeduplication.BATCH_SIZE
-
-	self.erase_file_content(self.output_file_path)
-	self.output_flag = False
-	self.nt = ngramTokenizer()
-	self._logger = logging.getLogger(Configuration.LOGGER_NAME)
-
-  """
-	This erases file contents if the file exists.
-
-	Args:
-	  file_path(string) : file path
-
-	Returns:
-	  None
-  """
-  def erase_file_content(self, file_path):
-	if os.path.isfile(file_path) and os.stat(file_path).st_size > 0:
-	  open(self.output_file_path, 'w').close()
-
-  """
-	Helper method to check if 
-	a) necessary arguments are passed
-	b) Argument values are of correct (value / type) 
-
-	Args:
-	  kwargs (dict): Dictionary of argument key value pairs
-
-	Returns:
-	  None
-  """
-  def _check_args(self, kwargs):
-	error_flag = False
-	if 'q1' not in kwargs:
-	  error_flag = True
-	  msg = 'Missing q argument- q'
-	if 'output_file_path' not in kwargs:
-	  error_flag = True
-	  msg = 'Missing output file path argument - output_file_path'
-	if 'value_path1' not in kwargs:
-	  error_flag = True
-	  msg = 'Missing blocking value path argument- value_path'
-	if 'file_iter1' not in kwargs:
-	  error_flag = True
-	  msg = 'Missing file iterator argument - file_iter'
-
-	if error_flag:
-	  raise ValueError(msg)
-
-  """
-	Writes indexer back to disk
-	1. Read from indexer disk file if it exists
-	2. update indexer by adding current qgrams and write to temp file
-	Finally write back to original file and delete temp file
-
-	Args:
-	  indexer (dict): Dictionary of qgrams and corresponding record ids
-
-	Returns:
-	  None
-	  Has a side effect of writing to output file
-  """
-  def _write_indexer(self, indexer):
-	self.output_file_path = self._kwargs['output_file_path']
-
-	if self.output_flag:
-	  filename, file_extension = os.path.splitext(self.output_file_path)
-	  temp_file = os.path.join(self.output_file_path + '.temp')
-	  temp_fptr = open(temp_file, 'w')
-	  with open(self.output_file_path, 'r') as of:
-		for line in of:
-		  jline = json.loads(line)
-		  for k in jline.keys():
-			#merge qgram indexes if they already exist
-			if k in indexer:
-			  s = set(jline[k])
-			  s |= set(indexer[k])
-			  #check if length of qgram indexes threshold size
-			  if len(s) > self._threshold:
-				self._discarded_indexes.add(k)
-			  if k not in self._discarded_indexes:
-				json.dump({k: list(s)}, temp_fptr)
-				temp_fptr.write('\n')
-
-			  #we have already seen key k
-			  del indexer[k]
-			else:
-			  json.dump(jline, temp_fptr)
-			  temp_fptr.write('\n')
-
-	  #Write remaining indexes to temp file
-	  for k,v in indexer.items():
-		if len(v) < self._threshold:
-		  json.dump({k: v}, temp_fptr)
-		  temp_fptr.write('\n')
-		else:
-		  self._discarded_indexes.add(k)
-	  temp_fptr.close()
-
-	  #write back temp file to output file line by line (less memory)
-	  op_fptr = open(self.output_file_path, 'w')
-	  with open(temp_file, 'r') as tf:
-		for line in tf:
-		  jline = json.loads(line)
-		  json.dump(jline, op_fptr)
-		  op_fptr.write('\n')
-	  op_fptr.close()
-	  #delete temp file
-	  os.remove(temp_file)
-	else:
-	  #Writing to output file for first time
-	  with open(self.output_file_path, 'w') as of:
-		for k,v  in indexer.items():
-		  if len(v) < self._threshold:
-			json.dump({k: v}, of)
-			of.write('\n')
-		  else:
-			self._discarded_indexes.add(k)
-	  self.output_flag = True
-
-  """
-	Constructs qgrams for a given set of records
-
-	Args:
-	  records (list) : list of tuples of the form (record_id, record_value)
-
-	Returns:
-	  None
-  """
-  def _index_records(self, records):
-	indexer = defaultdict(list)
-	for record in records:
-	  blocking_value = record[1]
-
-	  for b_value in blocking_value:
-		for ngram_size in self._q:
-		  qgrams = self.nt.basic(b_value, ngram_size)
-		  for gram in qgrams:
-			indexer[gram].append(record[0])
-	self._write_indexer(indexer)
-
-  """
-	Builds Q gram blocking indexer for single database. It processes records in batches of BATCH_SIZE.
-
-	Args:
-	  None
-
-	Returns:
-	  None
-	  Has a side effect of building qgrams and writing indexer to disk.
-  """
-  def build_index(self):
-	records = []
-	run_count = 0
-	run_iteration = 1
-	parse_dict = {}
-	for k in self.value_path:
-	  parse_dict[k] = parse(k)
-	s = time.time()
-	for rid, json_data in self._file_iter:
-	  extracted_data = extract(json_data, self.value_path, parse_dict)
-	  #Reset run_count when we hit BATCH_SIZE
-	  if run_count >= self._batch_size:
-		self._index_records(records)
-		msg = "Finished indexing {val} records. Time = {time}".format(val=run_count*run_iteration, time=(time.time() - s))
-		self._logger.info('{0} {1}'.format("[qgram-blocking]", msg))
-
-		run_iteration += 1
-		records = []
-		run_count = 0
-
-	  records.append((rid, extracted_data.values()))
-	  run_count += 1
-
-	#Index the final remaining records
-	self._index_records(records)
-
-  """
-	Builds inverted index from the index file
-
-	Args:
-	  None
-
-	Returns:
-	  dict: {record_id: [qgrams]}
-  """
-  def get_inverted_index(self):
-	inverted_index = defaultdict(list)
-	with open(self.output_file_path, 'r') as ip:
-	  for line in ip:
-		jline = json.loads(line)
-		for k in jline.keys():
-		  id_list = jline[k]
-		  for id_v in id_list:
-			inverted_index[id_v].append(k)
-
-	return inverted_index
-
-  """
-	Builds index from index file
-
-	Args:
-	  None
-
-	Returns:
-	  dict: {qgram: [record_ids]}
-  """
-  def get_index(self):
-	index = defaultdict(list)
-	with open(self.output_file_path, 'r') as ip:
-	  for line in ip:
-		jline = json.loads(line)
-		for k in jline.keys():
-		  index[k].extend(jline[k])
-
-	return index
-
-"""
-  Base Class to build Q gram indexer for a multiple databases.
-"""
+    """
+      Base Class to build Q gram indexer for a single database. This class has methods to
+      a) processes records in batches
+      b) construct q grams
+      c) write q gram indexer to disk
+    """
+    BATCH_SIZE = 20000
+    THRESHOLD_SIZE = 1000
+
+    def __init__(self, **kwargs):
+        """
+          Initialiser to setup variables
+
+          Args:
+          **kwargs: Arbitrary keyword arguments
+
+          Returns:
+            None
+        """
+        self._check_args(kwargs)
+        self._kwargs = kwargs
+        self._q = self._kwargs['q1']
+        self.output_file_path = self._kwargs['output_file_path']
+        self.value_path = self._kwargs['value_path1']
+        self._discarded_indexes = set()
+        self._file_iter = self._kwargs['file_iter1']
+
+        if 'threshold' in self._kwargs:
+            self._threshold = int(self._kwargs['threshold'])
+        else:
+            self._threshold = QgramRecordDeduplication.THRESHOLD_SIZE
+        if 'batch_size' in self._kwargs:
+            self._batch_size = int(self._kwargs['batch_size'])
+        else:
+            self._batch_size = QgramRecordDeduplication.BATCH_SIZE
+
+        self.erase_file_content(self.output_file_path)
+        self.output_flag = False
+        self.nt = ngramTokenizer()
+        self._logger = logging.getLogger(Configuration.LOGGER_NAME)
+
+    def erase_file_content(self, file_path):
+        """
+          This erases file contents if the file exists.
+
+          Args:
+            file_path(string) : file path
+
+          Returns:
+            None
+        """
+        if os.path.isfile(file_path) and os.stat(file_path).st_size > 0:
+            open(self.output_file_path, 'w').close()
+
+    def _check_args(self, kwargs):
+        """
+          Helper method to check if
+          a) necessary arguments are passed
+          b) Argument values are of correct (value / type)
+
+          Args:
+            kwargs (dict): Dictionary of argument key value pairs
+
+          Returns:
+            None
+        """
+        error_flag = False
+        if 'q1' not in kwargs:
+            error_flag = True
+            msg = 'Missing q argument- q'
+        if 'output_file_path' not in kwargs:
+            error_flag = True
+            msg = 'Missing output file path argument - output_file_path'
+        if 'value_path1' not in kwargs:
+            error_flag = True
+            msg = 'Missing blocking value path argument- value_path'
+        if 'file_iter1' not in kwargs:
+            error_flag = True
+            msg = 'Missing file iterator argument - file_iter'
+
+        if error_flag:
+            raise ValueError(msg)
+
+    def _write_indexer(self, indexer):
+        """
+          Writes indexer back to disk
+          1. Read from indexer disk file if it exists
+          2. update indexer by adding current qgrams and write to temp file
+          Finally write back to original file and delete temp file
+
+          Args:
+            indexer (dict): Dictionary of qgrams and corresponding record ids
+
+          Returns:
+            None
+            Has a side effect of writing to output file
+        """
+        self.output_file_path = self._kwargs['output_file_path']
+
+        if self.output_flag:
+            filename, file_extension = os.path.splitext(self.output_file_path)
+            temp_file = os.path.join(self.output_file_path + '.temp')
+            temp_fptr = open(temp_file, 'w')
+            with open(self.output_file_path, 'r') as of:
+                for line in of:
+                    jline = json.loads(line)
+                    for k in jline.keys():
+                        # merge qgram indexes if they already exist
+                        if k in indexer:
+                            s = set(jline[k])
+                            s |= set(indexer[k])
+                            # check if length of qgram indexes threshold size
+                            if len(s) > self._threshold:
+                                self._discarded_indexes.add(k)
+                            if k not in self._discarded_indexes:
+                                json.dump({k: list(s)}, temp_fptr)
+                                temp_fptr.write('\n')
+
+                            # we have already seen key k
+                            del indexer[k]
+                        else:
+                            json.dump(jline, temp_fptr)
+                            temp_fptr.write('\n')
+
+            # Write remaining indexes to temp file
+            for k, v in indexer.items():
+                if len(v) < self._threshold:
+                    json.dump({k: v}, temp_fptr)
+                    temp_fptr.write('\n')
+                else:
+                    self._discarded_indexes.add(k)
+            temp_fptr.close()
+
+            # write back temp file to output file line by line (less memory)
+            op_fptr = open(self.output_file_path, 'w')
+            with open(temp_file, 'r') as tf:
+                for line in tf:
+                    jline = json.loads(line)
+                    json.dump(jline, op_fptr)
+                    op_fptr.write('\n')
+            op_fptr.close()
+            # delete temp file
+            os.remove(temp_file)
+        else:
+            # Writing to output file for first time
+            with open(self.output_file_path, 'w') as of:
+                for k, v in indexer.items():
+                    if len(v) < self._threshold:
+                        json.dump({k: v}, of)
+                        of.write('\n')
+                    else:
+                        self._discarded_indexes.add(k)
+            self.output_flag = True
+
+    def _index_records(self, records):
+        """
+          Constructs qgrams for a given set of records
+
+          Args:
+            records (list) : list of tuples of the form (record_id, record_value)
+
+          Returns:
+            None
+        """
+        indexer = defaultdict(list)
+        for record in records:
+            blocking_value = record[1]
+
+            for b_value in blocking_value:
+                for ngram_size in self._q:
+                    qgrams = self.nt.basic(b_value, ngram_size)
+                    for gram in qgrams:
+                        indexer[gram].append(record[0])
+        self._write_indexer(indexer)
+
+    def build_index(self):
+        """
+          Builds Q gram blocking indexer for single database. It processes records in batches of BATCH_SIZE.
+
+          Args:
+            None
+
+          Returns:
+            None
+            Has a side effect of building qgrams and writing indexer to disk.
+        """
+        records = []
+        run_count = 0
+        run_iteration = 1
+        parse_dict = {}
+        for k in self.value_path:
+            parse_dict[k] = parse(k)
+        s = time.time()
+        for rid, json_data in self._file_iter:
+            extracted_data = extract(json_data, self.value_path, parse_dict)
+            # Reset run_count when we hit BATCH_SIZE
+            if run_count >= self._batch_size:
+                self._index_records(records)
+                msg = "Finished indexing {val} records. Time = {time}".format(val=run_count * run_iteration,
+                                                                              time=(time.time() - s))
+                self._logger.info('{0} {1}'.format("[qgram-blocking]", msg))
+
+                run_iteration += 1
+                records = []
+                run_count = 0
+
+            records.append((rid, extracted_data.values()))
+            run_count += 1
+
+        # Index the final remaining records
+        self._index_records(records)
+
+    def get_inverted_index(self):
+        """
+          Builds inverted index from the index file
+
+          Args:
+            None
+
+          Returns:
+            dict: {record_id: [qgrams]}
+        """
+        inverted_index = defaultdict(list)
+        with open(self.output_file_path, 'r') as ip:
+            for line in ip:
+                jline = json.loads(line)
+                for k in jline.keys():
+                    id_list = jline[k]
+                    for id_v in id_list:
+                        inverted_index[id_v].append(k)
+
+        return inverted_index
+
+    def get_index(self):
+        """
+          Builds index from index file
+
+          Args:
+            None
+
+          Returns:
+            dict: {qgram: [record_ids]}
+        """
+        index = defaultdict(list)
+        with open(self.output_file_path, 'r') as ip:
+            for line in ip:
+                jline = json.loads(line)
+                for k in jline.keys():
+                    index[k].extend(jline[k])
+
+        return index
+
+
 class QgramRecordLinkage(object):
-  """
-	Initializer to setup variables
-  """
-  def __init__(self, **kwargs):
-	self._check_args(kwargs)
-	self._kwargs = kwargs
-	self._first_db_kwargs = {'q1': kwargs['q1'], 'value_path1': kwargs['value_path1'], 'file_iter1': kwargs['file_iter1']}
-	self._second_db_kwargs = {'q1': kwargs['q2'], 'value_path1': kwargs['value_path2'], 'file_iter1': kwargs['file_iter2']}
-	self.output_file_path = self._kwargs['output_file_path']
-	filename, file_extension = os.path.splitext(self.output_file_path)
-
-	first_db_output_path = os.path.join(filename + '_first_db.jsonl')
-	self.erase_file_content(first_db_output_path)
-	second_db_output_path = os.path.join(filename + '_second_db.jsonl')
-	self.erase_file_content(second_db_output_path)
-	self._first_db_kwargs['output_file_path'] = first_db_output_path
-	self._second_db_kwargs['output_file_path'] = second_db_output_path
-	self._logger = logging.getLogger(Configuration.LOGGER_NAME)
-
-
-  """
-	Helper method to check if 
-	a) necessary arguments are passed
-	b) Argument values are of correct (value / type) 
-
-	Args:
-	  kwargs (dict): Dictionary of argument key value pairs
-
-	Returns:
-	  None
-  """
-  def _check_args(self, kwargs):
-	error_flag = False
-	if 'q1' not in kwargs:
-	  error_flag = True
-	  msg = 'Missing q1 argument- q1'
-	if 'q2' not in kwargs:
-	  error_flag = True
-	  msg = 'Missing q1 argument- q2'
-	if 'output_file_path' not in kwargs:
-	  error_flag = True
-	  msg = 'Missing output file path argument - output_file_path'
-	if 'value_path1' not in kwargs:
-	  error_flag = True
-	  msg = 'Missing blocking value path argument- value_path1'
-	if 'value_path2' not in kwargs:
-	  error_flag = True
-	  msg = 'Missing blocking value path argument- value_path2'
-	if 'file_iter1' not in kwargs:
-	  error_flag = True
-	  msg = 'Missing file iterator argument - file_iter1'
-	if 'file_iter2' not in kwargs:
-	  error_flag = True
-	  msg = 'Missing file iterator argument - file_iter2'
-
-	if error_flag:
-	  raise ValueError(msg)
-
-  def erase_file_content(self, file_path):
-	if os.path.isfile(file_path) and os.stat(file_path).st_size > 0:
-	  open(self.output_file_path, 'w').close()
-
-  """
-	Write results to output file
-	Args:
-	  opfile(string) : file path of output file
-	  results(list) : list of json records
-  """
-  def _write_result(self, opfile, results):
-	with open(self.output_file_path, 'a') as ofile:
-	  for r in results:
-		json.dump(r, ofile)
-		ofile.write('\n')
-
-  """
-	Builds Qgram indexer for two databases. It first constructs indexes for individual databases and then combines them
-
-	Args:
-	  None
-
-	Returns:
-	  None
-	  Has a side effect of writing indexer to output file
-  """
-  def build_index(self):
-	self._logger.info('{0} {1}'.format("[qgram-blocking]", "started building index for first database..."))
-	s = time.time()
-	q1 = QgramRecordDeduplication(**self._first_db_kwargs)
-	q1.build_index()
-	e = time.time()
-	msg = "Finished building indexes for first database. Time taken: {0} s".format(str(e - s))
-	self._logger.info('{0} {1}'.format("[qgram-blocking]", msg))
-
-
-	q2 = QgramRecordDeduplication(**self._second_db_kwargs)
-	q2.build_index()
-
-	t = time.time()
-	msg = "Finished building indexes for second database. Time taken: {0} s".format(str(t - e))
-	self._logger.info('{0} {1}'.format("[qgram-blocking]", msg))
-	q1_inverted_index = q1.get_inverted_index()
-	q2_index = q2.get_index()
-
-	#If output file has some contents, rewrite it
-	self.erase_file_content(self.output_file_path)
-
-	results = []
-	#This will append indexes to the output file
-	for k,v in q1_inverted_index.items():
-	  candidate_set = set()
-	  for id_p in v:
-		candidate_set |=  set(q2_index[id_p])
-
-	  if len(candidate_set) > 0:
-		results.append({k: list(candidate_set)})
-
-	  if len(results) > QgramRecordDeduplication.BATCH_SIZE:
-		self._write_result(self.output_file_path, results)
-		results = []
-
-	if len(results) > 0:
-	  self._write_result(self.output_file_path, results)
-	  results = []
-	k = time.time()
-
-	msg = "Finished building combined indexes. Time taken: {0} s".format(str(k - t))
-	self._logger.info('{0} {1}'.format("[qgram-blocking]", msg))
-
-
-	os.remove(self._first_db_kwargs['output_file_path'])
-	os.remove(self._second_db_kwargs['output_file_path'])
-
-"""
-  Base interface to construct Qgram indexes for databases.
-
-  Args:
-	**kwargs: Arbitrary keyword arguments
-
-  Returns:
-	None
-	Has side effect of writing Qgram indexes to file
-"""
+    """
+      Base Class to build Q gram indexer for a multiple databases.
+    """
+
+    def __init__(self, **kwargs):
+        """
+          Initializer to setup variables
+        """
+
+        self._check_args(kwargs)
+        self._kwargs = kwargs
+        self._first_db_kwargs = {'q1': kwargs['q1'], 'value_path1': kwargs['value_path1'],
+                                 'file_iter1': kwargs['file_iter1']}
+        self._second_db_kwargs = {'q1': kwargs['q2'], 'value_path1': kwargs['value_path2'],
+                                  'file_iter1': kwargs['file_iter2']}
+        self.output_file_path = self._kwargs['output_file_path']
+        filename, file_extension = os.path.splitext(self.output_file_path)
+
+        first_db_output_path = os.path.join(filename + '_first_db.jsonl')
+        self.erase_file_content(first_db_output_path)
+        second_db_output_path = os.path.join(filename + '_second_db.jsonl')
+        self.erase_file_content(second_db_output_path)
+        self._first_db_kwargs['output_file_path'] = first_db_output_path
+        self._second_db_kwargs['output_file_path'] = second_db_output_path
+        self._logger = logging.getLogger(Configuration.LOGGER_NAME)
+
+    def _check_args(self, kwargs):
+        """
+          Helper method to check if
+          a) necessary arguments are passed
+          b) Argument values are of correct (value / type)
+
+          Args:
+            kwargs (dict): Dictionary of argument key value pairs
+
+          Returns:
+            None
+        """
+        error_flag = False
+        if 'q1' not in kwargs:
+            error_flag = True
+            msg = 'Missing q1 argument- q1'
+        if 'q2' not in kwargs:
+            error_flag = True
+            msg = 'Missing q1 argument- q2'
+        if 'output_file_path' not in kwargs:
+            error_flag = True
+            msg = 'Missing output file path argument - output_file_path'
+        if 'value_path1' not in kwargs:
+            error_flag = True
+            msg = 'Missing blocking value path argument- value_path1'
+        if 'value_path2' not in kwargs:
+            error_flag = True
+            msg = 'Missing blocking value path argument- value_path2'
+        if 'file_iter1' not in kwargs:
+            error_flag = True
+            msg = 'Missing file iterator argument - file_iter1'
+        if 'file_iter2' not in kwargs:
+            error_flag = True
+            msg = 'Missing file iterator argument - file_iter2'
+
+        if error_flag:
+            raise ValueError(msg)
+
+    def erase_file_content(self, file_path):
+        if os.path.isfile(file_path) and os.stat(file_path).st_size > 0:
+            open(self.output_file_path, 'w').close()
+
+    def _write_result(self, opfile, results):
+        """
+          Write results to output file
+          Args:
+            opfile(string) : file path of output file
+            results(list) : list of json records
+        """
+        with open(self.output_file_path, 'a') as ofile:
+            for r in results:
+                json.dump(r, ofile)
+                ofile.write('\n')
+
+    def build_index(self):
+        """
+          Builds Qgram indexer for two databases. It first constructs indexes for individual databases and then combines them
+
+          Args:
+            None
+
+          Returns:
+            None
+            Has a side effect of writing indexer to output file
+        """
+        self._logger.info('{0} {1}'.format("[qgram-blocking]", "started building index for first database..."))
+        s = time.time()
+        q1 = QgramRecordDeduplication(**self._first_db_kwargs)
+        q1.build_index()
+        e = time.time()
+        msg = "Finished building indexes for first database. Time taken: {0} s".format(str(e - s))
+        self._logger.info('{0} {1}'.format("[qgram-blocking]", msg))
+
+        q2 = QgramRecordDeduplication(**self._second_db_kwargs)
+        q2.build_index()
+
+        t = time.time()
+        msg = "Finished building indexes for second database. Time taken: {0} s".format(str(t - e))
+        self._logger.info('{0} {1}'.format("[qgram-blocking]", msg))
+        q1_inverted_index = q1.get_inverted_index()
+        q2_index = q2.get_index()
+
+        # If output file has some contents, rewrite it
+        self.erase_file_content(self.output_file_path)
+
+        results = []
+        # This will append indexes to the output file
+        for k, v in q1_inverted_index.items():
+            candidate_set = set()
+            for id_p in v:
+                candidate_set |= set(q2_index[id_p])
+
+            if len(candidate_set) > 0:
+                results.append({k: list(candidate_set)})
+
+            if len(results) > QgramRecordDeduplication.BATCH_SIZE:
+                self._write_result(self.output_file_path, results)
+                results = []
+
+        if len(results) > 0:
+            self._write_result(self.output_file_path, results)
+            results = []
+        k = time.time()
+
+        msg = "Finished building combined indexes. Time taken: {0} s".format(str(k - t))
+        self._logger.info('{0} {1}'.format("[qgram-blocking]", msg))
+
+        os.remove(self._first_db_kwargs['output_file_path'])
+        os.remove(self._second_db_kwargs['output_file_path'])
+
+
 def qgram_indexing(**kwargs):
-  if 'file_iter2' in kwargs:
-	q = QgramRecordLinkage(**kwargs)
-	q.build_index()
-  else:
-	q = QgramRecordDeduplication(**kwargs)
-	q.build_index()
-
-
-
+    """
+      Base interface to construct Qgram indexes for databases.
+
+      Args:
+        **kwargs: Arbitrary keyword arguments
+
+      Returns:
+        None
+        Has side effect of writing Qgram indexes to file
+    """
+    if 'file_iter2' in kwargs:
+        q = QgramRecordLinkage(**kwargs)
+        q.build_index()
+    else:
+        q = QgramRecordDeduplication(**kwargs)
+        q.build_index()